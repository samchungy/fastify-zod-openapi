--- conflicted
+++ resolved
@@ -195,7 +195,6 @@
 
 Please note: the `responses`, `parameters` components do not appear to be supported by the `@fastify/swagger` library.
 
-<<<<<<< HEAD
 ### Error Handling
 
 To handle errors differently, you may follow the [fastify error handling](https://fastify.dev/docs/latest/Reference/Validation-and-Serialization/#error-handling) advice.
@@ -277,18 +276,6 @@
 // {
 //   error: 'Bad response';
 // }
-=======
-### Create Document Options
-
-If you wish to use [CreateDocumentOptions](https://github.com/samchungy/zod-openapi#createdocumentoptions), pass it in via the plugin options:
-
-```ts
-await app.register(fastifyZodOpenApiPlugin, {
-  documentOpts: {
-    unionOneOf: true,
-  },
-});
->>>>>>> 579d9499
 ```
 
 ## Credits
