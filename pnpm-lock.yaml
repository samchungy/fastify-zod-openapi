--- conflicted
+++ resolved
@@ -35,11 +35,7 @@
         version: 5.0.0
       skuba:
         specifier: 9.1.0
-<<<<<<< HEAD
-        version: 9.1.0(@babel/core@7.23.9)(@swc/core@1.7.26)(@typescript-eslint/eslint-plugin@8.8.1(@typescript-eslint/parser@8.8.0(eslint@9.12.0(jiti@2.3.3))(typescript@5.6.2))(eslint@9.12.0(jiti@2.3.3))(typescript@5.6.2))(@typescript-eslint/parser@8.8.0(eslint@9.12.0(jiti@2.3.3))(typescript@5.6.2))(babel-jest@29.7.0(@babel/core@7.23.9))(eslint-plugin-import@2.31.0(@typescript-eslint/parser@8.8.0(eslint@9.12.0(jiti@2.3.3))(typescript@5.6.2))(eslint@9.12.0(jiti@2.3.3)))(jiti@2.3.3)
-=======
         version: 9.1.0(@babel/core@7.26.0)(@swc/core@1.7.39)(@typescript-eslint/eslint-plugin@8.11.0(@typescript-eslint/parser@8.8.0(eslint@9.12.0(jiti@2.3.3))(typescript@5.6.2))(eslint@9.12.0(jiti@2.3.3))(typescript@5.6.2))(@typescript-eslint/parser@8.8.0(eslint@9.12.0(jiti@2.3.3))(typescript@5.6.2))(babel-jest@29.7.0(@babel/core@7.26.0))(eslint-plugin-import@2.31.0(@typescript-eslint/parser@8.8.0(eslint@9.12.0(jiti@2.3.3))(typescript@5.6.2))(eslint@9.12.0(jiti@2.3.3)))(jiti@2.3.3)
->>>>>>> 3db0058e
       zod:
         specifier: 3.23.8
         version: 3.23.8
@@ -5729,107 +5725,37 @@
     dependencies:
       '@babel/types': 7.26.0
 
-<<<<<<< HEAD
-  '@babel/plugin-syntax-async-generators@7.8.4(@babel/core@7.23.9)':
-    dependencies:
-      '@babel/core': 7.23.9
-      '@babel/helper-plugin-utils': 7.25.7
-    optional: true
-
-  '@babel/plugin-syntax-async-generators@7.8.4(@babel/core@7.25.7)':
-=======
   '@babel/plugin-syntax-async-generators@7.8.4(@babel/core@7.26.0)':
->>>>>>> 3db0058e
     dependencies:
       '@babel/core': 7.26.0
       '@babel/helper-plugin-utils': 7.25.9
 
-<<<<<<< HEAD
-  '@babel/plugin-syntax-bigint@7.8.3(@babel/core@7.23.9)':
-    dependencies:
-      '@babel/core': 7.23.9
-      '@babel/helper-plugin-utils': 7.25.7
-    optional: true
-
-  '@babel/plugin-syntax-bigint@7.8.3(@babel/core@7.25.7)':
-=======
   '@babel/plugin-syntax-bigint@7.8.3(@babel/core@7.26.0)':
->>>>>>> 3db0058e
     dependencies:
       '@babel/core': 7.26.0
       '@babel/helper-plugin-utils': 7.25.9
 
-<<<<<<< HEAD
-  '@babel/plugin-syntax-class-properties@7.12.13(@babel/core@7.23.9)':
-    dependencies:
-      '@babel/core': 7.23.9
-      '@babel/helper-plugin-utils': 7.25.7
-    optional: true
-
-  '@babel/plugin-syntax-class-properties@7.12.13(@babel/core@7.25.7)':
-=======
   '@babel/plugin-syntax-class-properties@7.12.13(@babel/core@7.26.0)':
->>>>>>> 3db0058e
     dependencies:
       '@babel/core': 7.26.0
       '@babel/helper-plugin-utils': 7.25.9
 
-<<<<<<< HEAD
-  '@babel/plugin-syntax-class-static-block@7.14.5(@babel/core@7.23.9)':
-    dependencies:
-      '@babel/core': 7.23.9
-      '@babel/helper-plugin-utils': 7.25.7
-    optional: true
-
-  '@babel/plugin-syntax-class-static-block@7.14.5(@babel/core@7.25.7)':
-=======
   '@babel/plugin-syntax-class-static-block@7.14.5(@babel/core@7.26.0)':
->>>>>>> 3db0058e
     dependencies:
       '@babel/core': 7.26.0
       '@babel/helper-plugin-utils': 7.25.9
 
-<<<<<<< HEAD
-  '@babel/plugin-syntax-import-attributes@7.25.7(@babel/core@7.23.9)':
-    dependencies:
-      '@babel/core': 7.23.9
-      '@babel/helper-plugin-utils': 7.25.7
-    optional: true
-
-  '@babel/plugin-syntax-import-attributes@7.25.7(@babel/core@7.25.7)':
-=======
   '@babel/plugin-syntax-import-attributes@7.26.0(@babel/core@7.26.0)':
->>>>>>> 3db0058e
     dependencies:
       '@babel/core': 7.26.0
       '@babel/helper-plugin-utils': 7.25.9
 
-<<<<<<< HEAD
-  '@babel/plugin-syntax-import-meta@7.10.4(@babel/core@7.23.9)':
-    dependencies:
-      '@babel/core': 7.23.9
-      '@babel/helper-plugin-utils': 7.25.7
-    optional: true
-
-  '@babel/plugin-syntax-import-meta@7.10.4(@babel/core@7.25.7)':
-=======
   '@babel/plugin-syntax-import-meta@7.10.4(@babel/core@7.26.0)':
->>>>>>> 3db0058e
     dependencies:
       '@babel/core': 7.26.0
       '@babel/helper-plugin-utils': 7.25.9
 
-<<<<<<< HEAD
-  '@babel/plugin-syntax-json-strings@7.8.3(@babel/core@7.23.9)':
-    dependencies:
-      '@babel/core': 7.23.9
-      '@babel/helper-plugin-utils': 7.25.7
-    optional: true
-
-  '@babel/plugin-syntax-json-strings@7.8.3(@babel/core@7.25.7)':
-=======
   '@babel/plugin-syntax-json-strings@7.8.3(@babel/core@7.26.0)':
->>>>>>> 3db0058e
     dependencies:
       '@babel/core': 7.26.0
       '@babel/helper-plugin-utils': 7.25.9
@@ -5844,122 +5770,42 @@
       '@babel/core': 7.26.0
       '@babel/helper-plugin-utils': 7.22.5
 
-<<<<<<< HEAD
-  '@babel/plugin-syntax-logical-assignment-operators@7.10.4(@babel/core@7.23.9)':
-    dependencies:
-      '@babel/core': 7.23.9
-      '@babel/helper-plugin-utils': 7.25.7
-    optional: true
-
-  '@babel/plugin-syntax-logical-assignment-operators@7.10.4(@babel/core@7.25.7)':
-=======
   '@babel/plugin-syntax-logical-assignment-operators@7.10.4(@babel/core@7.26.0)':
->>>>>>> 3db0058e
     dependencies:
       '@babel/core': 7.26.0
       '@babel/helper-plugin-utils': 7.25.9
 
-<<<<<<< HEAD
-  '@babel/plugin-syntax-nullish-coalescing-operator@7.8.3(@babel/core@7.23.9)':
-    dependencies:
-      '@babel/core': 7.23.9
-      '@babel/helper-plugin-utils': 7.25.7
-    optional: true
-
-  '@babel/plugin-syntax-nullish-coalescing-operator@7.8.3(@babel/core@7.25.7)':
-=======
   '@babel/plugin-syntax-nullish-coalescing-operator@7.8.3(@babel/core@7.26.0)':
->>>>>>> 3db0058e
     dependencies:
       '@babel/core': 7.26.0
       '@babel/helper-plugin-utils': 7.25.9
 
-<<<<<<< HEAD
-  '@babel/plugin-syntax-numeric-separator@7.10.4(@babel/core@7.23.9)':
-    dependencies:
-      '@babel/core': 7.23.9
-      '@babel/helper-plugin-utils': 7.25.7
-    optional: true
-
-  '@babel/plugin-syntax-numeric-separator@7.10.4(@babel/core@7.25.7)':
-=======
   '@babel/plugin-syntax-numeric-separator@7.10.4(@babel/core@7.26.0)':
->>>>>>> 3db0058e
     dependencies:
       '@babel/core': 7.26.0
       '@babel/helper-plugin-utils': 7.25.9
 
-<<<<<<< HEAD
-  '@babel/plugin-syntax-object-rest-spread@7.8.3(@babel/core@7.23.9)':
-    dependencies:
-      '@babel/core': 7.23.9
-      '@babel/helper-plugin-utils': 7.25.7
-    optional: true
-
-  '@babel/plugin-syntax-object-rest-spread@7.8.3(@babel/core@7.25.7)':
-=======
   '@babel/plugin-syntax-object-rest-spread@7.8.3(@babel/core@7.26.0)':
->>>>>>> 3db0058e
     dependencies:
       '@babel/core': 7.26.0
       '@babel/helper-plugin-utils': 7.25.9
 
-<<<<<<< HEAD
-  '@babel/plugin-syntax-optional-catch-binding@7.8.3(@babel/core@7.23.9)':
-    dependencies:
-      '@babel/core': 7.23.9
-      '@babel/helper-plugin-utils': 7.25.7
-    optional: true
-
-  '@babel/plugin-syntax-optional-catch-binding@7.8.3(@babel/core@7.25.7)':
-=======
   '@babel/plugin-syntax-optional-catch-binding@7.8.3(@babel/core@7.26.0)':
->>>>>>> 3db0058e
     dependencies:
       '@babel/core': 7.26.0
       '@babel/helper-plugin-utils': 7.25.9
 
-<<<<<<< HEAD
-  '@babel/plugin-syntax-optional-chaining@7.8.3(@babel/core@7.23.9)':
-    dependencies:
-      '@babel/core': 7.23.9
-      '@babel/helper-plugin-utils': 7.25.7
-    optional: true
-
-  '@babel/plugin-syntax-optional-chaining@7.8.3(@babel/core@7.25.7)':
-=======
   '@babel/plugin-syntax-optional-chaining@7.8.3(@babel/core@7.26.0)':
->>>>>>> 3db0058e
     dependencies:
       '@babel/core': 7.26.0
       '@babel/helper-plugin-utils': 7.25.9
 
-<<<<<<< HEAD
-  '@babel/plugin-syntax-private-property-in-object@7.14.5(@babel/core@7.23.9)':
-    dependencies:
-      '@babel/core': 7.23.9
-      '@babel/helper-plugin-utils': 7.25.7
-    optional: true
-
-  '@babel/plugin-syntax-private-property-in-object@7.14.5(@babel/core@7.25.7)':
-=======
   '@babel/plugin-syntax-private-property-in-object@7.14.5(@babel/core@7.26.0)':
->>>>>>> 3db0058e
     dependencies:
       '@babel/core': 7.26.0
       '@babel/helper-plugin-utils': 7.25.9
 
-<<<<<<< HEAD
-  '@babel/plugin-syntax-top-level-await@7.14.5(@babel/core@7.23.9)':
-    dependencies:
-      '@babel/core': 7.23.9
-      '@babel/helper-plugin-utils': 7.25.7
-    optional: true
-
-  '@babel/plugin-syntax-top-level-await@7.14.5(@babel/core@7.25.7)':
-=======
   '@babel/plugin-syntax-top-level-await@7.14.5(@babel/core@7.26.0)':
->>>>>>> 3db0058e
     dependencies:
       '@babel/core': 7.26.0
       '@babel/helper-plugin-utils': 7.25.9
@@ -7816,25 +7662,7 @@
       '@fastify/error': 4.0.0
       fastq: 1.17.1
 
-<<<<<<< HEAD
-  babel-jest@29.7.0(@babel/core@7.23.9):
-    dependencies:
-      '@babel/core': 7.23.9
-      '@jest/transform': 29.7.0
-      '@types/babel__core': 7.20.5
-      babel-plugin-istanbul: 6.1.1
-      babel-preset-jest: 29.6.3(@babel/core@7.23.9)
-      chalk: 4.1.2
-      graceful-fs: 4.2.11
-      slash: 3.0.0
-    transitivePeerDependencies:
-      - supports-color
-    optional: true
-
-  babel-jest@29.7.0(@babel/core@7.25.7):
-=======
   babel-jest@29.7.0(@babel/core@7.26.0):
->>>>>>> 3db0058e
     dependencies:
       '@babel/core': 7.26.0
       '@jest/transform': 29.7.0
@@ -7864,57 +7692,6 @@
       '@types/babel__core': 7.20.5
       '@types/babel__traverse': 7.20.6
 
-<<<<<<< HEAD
-  babel-preset-current-node-syntax@1.1.0(@babel/core@7.23.9):
-    dependencies:
-      '@babel/core': 7.23.9
-      '@babel/plugin-syntax-async-generators': 7.8.4(@babel/core@7.23.9)
-      '@babel/plugin-syntax-bigint': 7.8.3(@babel/core@7.23.9)
-      '@babel/plugin-syntax-class-properties': 7.12.13(@babel/core@7.23.9)
-      '@babel/plugin-syntax-class-static-block': 7.14.5(@babel/core@7.23.9)
-      '@babel/plugin-syntax-import-attributes': 7.25.7(@babel/core@7.23.9)
-      '@babel/plugin-syntax-import-meta': 7.10.4(@babel/core@7.23.9)
-      '@babel/plugin-syntax-json-strings': 7.8.3(@babel/core@7.23.9)
-      '@babel/plugin-syntax-logical-assignment-operators': 7.10.4(@babel/core@7.23.9)
-      '@babel/plugin-syntax-nullish-coalescing-operator': 7.8.3(@babel/core@7.23.9)
-      '@babel/plugin-syntax-numeric-separator': 7.10.4(@babel/core@7.23.9)
-      '@babel/plugin-syntax-object-rest-spread': 7.8.3(@babel/core@7.23.9)
-      '@babel/plugin-syntax-optional-catch-binding': 7.8.3(@babel/core@7.23.9)
-      '@babel/plugin-syntax-optional-chaining': 7.8.3(@babel/core@7.23.9)
-      '@babel/plugin-syntax-private-property-in-object': 7.14.5(@babel/core@7.23.9)
-      '@babel/plugin-syntax-top-level-await': 7.14.5(@babel/core@7.23.9)
-    optional: true
-
-  babel-preset-current-node-syntax@1.1.0(@babel/core@7.25.7):
-    dependencies:
-      '@babel/core': 7.25.7
-      '@babel/plugin-syntax-async-generators': 7.8.4(@babel/core@7.25.7)
-      '@babel/plugin-syntax-bigint': 7.8.3(@babel/core@7.25.7)
-      '@babel/plugin-syntax-class-properties': 7.12.13(@babel/core@7.25.7)
-      '@babel/plugin-syntax-class-static-block': 7.14.5(@babel/core@7.25.7)
-      '@babel/plugin-syntax-import-attributes': 7.25.7(@babel/core@7.25.7)
-      '@babel/plugin-syntax-import-meta': 7.10.4(@babel/core@7.25.7)
-      '@babel/plugin-syntax-json-strings': 7.8.3(@babel/core@7.25.7)
-      '@babel/plugin-syntax-logical-assignment-operators': 7.10.4(@babel/core@7.25.7)
-      '@babel/plugin-syntax-nullish-coalescing-operator': 7.8.3(@babel/core@7.25.7)
-      '@babel/plugin-syntax-numeric-separator': 7.10.4(@babel/core@7.25.7)
-      '@babel/plugin-syntax-object-rest-spread': 7.8.3(@babel/core@7.25.7)
-      '@babel/plugin-syntax-optional-catch-binding': 7.8.3(@babel/core@7.25.7)
-      '@babel/plugin-syntax-optional-chaining': 7.8.3(@babel/core@7.25.7)
-      '@babel/plugin-syntax-private-property-in-object': 7.14.5(@babel/core@7.25.7)
-      '@babel/plugin-syntax-top-level-await': 7.14.5(@babel/core@7.25.7)
-
-  babel-preset-jest@29.6.3(@babel/core@7.23.9):
-    dependencies:
-      '@babel/core': 7.23.9
-      babel-plugin-jest-hoist: 29.6.3
-      babel-preset-current-node-syntax: 1.1.0(@babel/core@7.23.9)
-    optional: true
-
-  babel-preset-jest@29.6.3(@babel/core@7.25.7):
-    dependencies:
-      '@babel/core': 7.25.7
-=======
   babel-preset-current-node-syntax@1.1.0(@babel/core@7.26.0):
     dependencies:
       '@babel/core': 7.26.0
@@ -7937,7 +7714,6 @@
   babel-preset-jest@29.6.3(@babel/core@7.26.0):
     dependencies:
       '@babel/core': 7.26.0
->>>>>>> 3db0058e
       babel-plugin-jest-hoist: 29.6.3
       babel-preset-current-node-syntax: 1.1.0(@babel/core@7.26.0)
 
@@ -11223,11 +10999,7 @@
     dependencies:
       unicode-emoji-modifier-base: 1.0.0
 
-<<<<<<< HEAD
-  skuba@9.1.0(@babel/core@7.23.9)(@swc/core@1.7.26)(@typescript-eslint/eslint-plugin@8.8.1(@typescript-eslint/parser@8.8.0(eslint@9.12.0(jiti@2.3.3))(typescript@5.6.2))(eslint@9.12.0(jiti@2.3.3))(typescript@5.6.2))(@typescript-eslint/parser@8.8.0(eslint@9.12.0(jiti@2.3.3))(typescript@5.6.2))(babel-jest@29.7.0(@babel/core@7.23.9))(eslint-plugin-import@2.31.0(@typescript-eslint/parser@8.8.0(eslint@9.12.0(jiti@2.3.3))(typescript@5.6.2))(eslint@9.12.0(jiti@2.3.3)))(jiti@2.3.3):
-=======
   skuba@9.1.0(@babel/core@7.26.0)(@swc/core@1.7.39)(@typescript-eslint/eslint-plugin@8.11.0(@typescript-eslint/parser@8.8.0(eslint@9.12.0(jiti@2.3.3))(typescript@5.6.2))(eslint@9.12.0(jiti@2.3.3))(typescript@5.6.2))(@typescript-eslint/parser@8.8.0(eslint@9.12.0(jiti@2.3.3))(typescript@5.6.2))(babel-jest@29.7.0(@babel/core@7.26.0))(eslint-plugin-import@2.31.0(@typescript-eslint/parser@8.8.0(eslint@9.12.0(jiti@2.3.3))(typescript@5.6.2))(eslint@9.12.0(jiti@2.3.3)))(jiti@2.3.3):
->>>>>>> 3db0058e
     dependencies:
       '@esbuild-plugins/tsconfig-paths': 0.1.2(esbuild@0.24.0)(typescript@5.6.2)
       '@eslint/migrate-config': 1.3.1(eslint@9.12.0(jiti@2.3.3))
@@ -11272,13 +11044,8 @@
       serialize-error: 8.1.0
       simple-git: 3.17.0
       ts-dedent: 2.2.0
-<<<<<<< HEAD
-      ts-jest: 29.1.0(@babel/core@7.23.9)(@jest/types@29.6.3)(babel-jest@29.7.0(@babel/core@7.23.9))(esbuild@0.24.0)(jest@29.5.0(@types/node@20.16.10)(ts-node@10.9.2(@swc/core@1.7.26)(@types/node@20.16.10)(typescript@5.6.2)))(typescript@5.6.2)
-      ts-node: 10.9.2(@swc/core@1.7.26)(@types/node@22.7.9)(typescript@5.6.2)
-=======
       ts-jest: 29.1.0(@babel/core@7.26.0)(@jest/types@29.6.3)(babel-jest@29.7.0(@babel/core@7.26.0))(esbuild@0.24.0)(jest@29.5.0(@types/node@20.16.10)(ts-node@10.9.2(@swc/core@1.7.39)(@types/node@20.16.10)(typescript@5.6.2)))(typescript@5.6.2)
       ts-node: 10.9.2(@swc/core@1.7.39)(@types/node@22.7.9)(typescript@5.6.2)
->>>>>>> 3db0058e
       tsconfig-paths: 4.1.2
       tsconfig-seek: 2.0.0
       tsx: 4.19.0
@@ -11608,11 +11375,7 @@
 
   ts-dedent@2.2.0: {}
 
-<<<<<<< HEAD
-  ts-jest@29.1.0(@babel/core@7.23.9)(@jest/types@29.6.3)(babel-jest@29.7.0(@babel/core@7.23.9))(esbuild@0.24.0)(jest@29.5.0(@types/node@20.16.10)(ts-node@10.9.2(@swc/core@1.7.26)(@types/node@20.16.10)(typescript@5.6.2)))(typescript@5.6.2):
-=======
   ts-jest@29.1.0(@babel/core@7.26.0)(@jest/types@29.6.3)(babel-jest@29.7.0(@babel/core@7.26.0))(esbuild@0.24.0)(jest@29.5.0(@types/node@20.16.10)(ts-node@10.9.2(@swc/core@1.7.39)(@types/node@20.16.10)(typescript@5.6.2)))(typescript@5.6.2):
->>>>>>> 3db0058e
     dependencies:
       bs-logger: 0.2.6
       fast-json-stable-stringify: 2.1.0
@@ -11625,15 +11388,9 @@
       typescript: 5.6.2
       yargs-parser: 21.1.1
     optionalDependencies:
-<<<<<<< HEAD
-      '@babel/core': 7.23.9
-      '@jest/types': 29.6.3
-      babel-jest: 29.7.0(@babel/core@7.23.9)
-=======
       '@babel/core': 7.26.0
       '@jest/types': 29.6.3
       babel-jest: 29.7.0(@babel/core@7.26.0)
->>>>>>> 3db0058e
       esbuild: 0.24.0
 
   ts-node@10.9.2(@swc/core@1.7.39)(@types/node@22.7.9)(typescript@5.6.2):
