--- conflicted
+++ resolved
@@ -65,13 +65,8 @@
     "eslint-plugin-zod-openapi": "1.0.0",
     "fastify": "5.2.0",
     "skuba": "9.1.0",
-<<<<<<< HEAD
-    "zod": "3.23.8",
+    "zod": "3.24.1",
     "zod-openapi": "4.2.0"
-=======
-    "zod": "3.24.1",
-    "zod-openapi": "4.1.0"
->>>>>>> b0f7c946
   },
   "peerDependencies": {
     "@fastify/swagger": "^9.0.0",
