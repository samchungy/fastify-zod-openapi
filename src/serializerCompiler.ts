import fastJsonStringify, {
  type ObjectSchema,
  type Schema,
} from 'fast-json-stringify';
import type { FastifySerializerCompiler } from 'fastify/types/schema';
import type { ZodType, ZodTypeAny } from 'zod';
import { createSchema } from 'zod-openapi';

import { ResponseSerializationError } from './validationError';

export interface SerializerOptions {
  components?: Record<string, ZodTypeAny>;
  stringify?: (value: unknown) => string;
}

export const createSerializerCompiler =
  (opts?: SerializerOptions): FastifySerializerCompiler<ZodType> =>
  ({ schema }) => {
    let stringify = opts?.stringify;
    if (!stringify) {
      const { schema: jsonSchema, components } = createSchema(schema, {
        components: opts?.components,
        componentRefPath: '#/definitions/',
      });

      const maybeDefinitions: Pick<ObjectSchema, 'definitions'> | undefined =
        components
          ? {
              definitions: components as Record<string, Schema>,
            }
          : undefined;

      stringify = fastJsonStringify({
        ...(jsonSchema as Schema),
        ...maybeDefinitions,
      });
    }

    return (value) => {
      const result = schema.safeParse(value);

      if (!result.success) {
        throw new ValidationError(result.error, 'response');
      }

      return stringify(result.data);
    };
  };

/**
 * Enables zod-openapi schema response validation
 *
 * @example
 * ```typescript
 * import Fastify from 'fastify'
 *
 * const server = Fastify().setserializerCompiler(serializerCompiler)
 * ```
 */
<<<<<<< HEAD
export const serializerCompiler: FastifySerializerCompiler<ZodType> =
  ({ schema, url, method }) =>
  (value) => {
    const result = schema.safeParse(value);

    if (!result.success) {
      throw new ResponseSerializationError(method, url, {
        cause: result.error,
      });
    }

    return JSON.stringify(result.data);
  };
=======
export const serializerCompiler = createSerializerCompiler();
>>>>>>> 65772611
<|MERGE_RESOLUTION|>--- conflicted
+++ resolved
@@ -15,7 +15,7 @@
 
 export const createSerializerCompiler =
   (opts?: SerializerOptions): FastifySerializerCompiler<ZodType> =>
-  ({ schema }) => {
+  ({ schema, method, url }) => {
     let stringify = opts?.stringify;
     if (!stringify) {
       const { schema: jsonSchema, components } = createSchema(schema, {
@@ -40,7 +40,9 @@
       const result = schema.safeParse(value);
 
       if (!result.success) {
-        throw new ValidationError(result.error, 'response');
+        throw new ResponseSerializationError(method, url, {
+          cause: result.error,
+        });
       }
 
       return stringify(result.data);
@@ -57,20 +59,4 @@
  * const server = Fastify().setserializerCompiler(serializerCompiler)
  * ```
  */
-<<<<<<< HEAD
-export const serializerCompiler: FastifySerializerCompiler<ZodType> =
-  ({ schema, url, method }) =>
-  (value) => {
-    const result = schema.safeParse(value);
-
-    if (!result.success) {
-      throw new ResponseSerializationError(method, url, {
-        cause: result.error,
-      });
-    }
-
-    return JSON.stringify(result.data);
-  };
-=======
-export const serializerCompiler = createSerializerCompiler();
->>>>>>> 65772611
+export const serializerCompiler = createSerializerCompiler();